--- conflicted
+++ resolved
@@ -29,17 +29,9 @@
 )
 
 type ReflogTableFunction struct {
-<<<<<<< HEAD
 	ctx            *sql.Context
 	database       sql.Database
 	refAndArgExprs []sql.Expression
-	tabId          sql.TableId
-	colset         sql.ColSet
-=======
-	ctx      *sql.Context
-	database sql.Database
-	refExpr  sql.Expression
->>>>>>> 7572724a
 }
 
 var _ sql.TableFunction = (*ReflogTableFunction)(nil)
