--- conflicted
+++ resolved
@@ -59,11 +59,7 @@
 	provider       dbProvider
 	iterSessions   IterSessions
 	killQuery      func(uint32)
-<<<<<<< HEAD
-	killConnection func(uint32)
-=======
 	killConnection func(uint32) error
->>>>>>> bdb7b2c6
 }
 
 type sqlvars interface {
@@ -107,17 +103,10 @@
 	}
 	ret.sinterceptor.lgr = lgr.WithFields(logrus.Fields{})
 	ret.sinterceptor.setRole(role, epoch)
-<<<<<<< HEAD
 	ret.sinterceptor.roleSetter = roleSetter
 	ret.cinterceptor.lgr = lgr.WithFields(logrus.Fields{})
 	ret.cinterceptor.setRole(role, epoch)
 	ret.cinterceptor.roleSetter = roleSetter
-=======
-	ret.sinterceptor.roleSetter = ret.setRoleAndEpoch
-	ret.cinterceptor.lgr = lgr.WithFields(logrus.Fields{})
-	ret.cinterceptor.setRole(role, epoch)
-	ret.cinterceptor.roleSetter = ret.setRoleAndEpoch
->>>>>>> bdb7b2c6
 	return ret, nil
 }
 
@@ -164,11 +153,7 @@
 	c.setProviderIsStandby(c.role != RolePrimary)
 }
 
-<<<<<<< HEAD
-func (c *Controller) ManageQueryConnections(iterSessions IterSessions, killQuery, killConnection func(uint32)) {
-=======
 func (c *Controller) ManageQueryConnections(iterSessions IterSessions, killQuery func(uint32), killConnection func(uint32) error) {
->>>>>>> bdb7b2c6
 	if c == nil {
 		return
 	}
@@ -308,11 +293,7 @@
 	return Role(persistentRole), epochi, nil
 }
 
-<<<<<<< HEAD
 func (c *Controller) setRoleAndEpoch(role string, epoch int, graceful bool, saveConnID int) error {
-=======
-func (c *Controller) setRoleAndEpoch(role string, epoch int, graceful bool) error {
->>>>>>> bdb7b2c6
 	c.mu.Lock()
 	defer c.mu.Unlock()
 	if epoch == c.epoch && role == string(c.role) {
@@ -341,11 +322,7 @@
 		var err error
 		if role == string(RoleStandby) {
 			if graceful {
-<<<<<<< HEAD
 				err = c.gracefulTransitionToStandby(saveConnID)
-=======
-				err = c.gracefulTransitionToStandby()
->>>>>>> bdb7b2c6
 				if err != nil {
 					return err
 				}
@@ -355,11 +332,7 @@
 		} else if role == string(RoleDetectedBrokenConfig) {
 			c.immediateTransitionToStandby()
 		} else {
-<<<<<<< HEAD
 			c.transitionToPrimary(saveConnID)
-=======
-			c.transitionToPrimary()
->>>>>>> bdb7b2c6
 		}
 	}
 
@@ -443,7 +416,6 @@
 //   * If success, return success.
 //   * If failure, set all databases in database_provider back to their original state. Return failure.
 //
-<<<<<<< HEAD
 // saveConnID is potentially a connID of the caller to
 // dolt_assume_cluster_role(), which should not be killed with the other
 // connections. That connection will be transitioned to a terminal error state
@@ -453,22 +425,12 @@
 func (c *Controller) gracefulTransitionToStandby(saveConnID int) error {
 	c.setProviderIsStandby(true)
 	c.killRunningQueries(saveConnID)
-=======
-// called with c.mu held
-func (c *Controller) gracefulTransitionToStandby() error {
-	c.setProviderIsStandby(true)
-	c.killRunningQueries()
->>>>>>> bdb7b2c6
 	// TODO: this can block with c.mu held, although we are not too
 	// interested in the server proceeding gracefully while this is
 	// happening.
 	if err := c.waitForHooksToReplicate(); err != nil {
 		c.setProviderIsStandby(false)
-<<<<<<< HEAD
 		c.killRunningQueries(saveConnID)
-=======
-		c.killRunningQueries()
->>>>>>> bdb7b2c6
 		return err
 	}
 	return nil
@@ -482,11 +444,7 @@
 // called with c.mu held
 func (c *Controller) immediateTransitionToStandby() error {
 	c.setProviderIsStandby(true)
-<<<<<<< HEAD
 	c.killRunningQueries(-1)
-=======
-	c.killRunningQueries()
->>>>>>> bdb7b2c6
 	return nil
 }
 
@@ -495,7 +453,6 @@
 // * Kill all running queries in GMS.
 // * Return success.
 //
-<<<<<<< HEAD
 // saveConnID is potentially the connID of the caller to
 // dolt_assume_cluster_role().
 //
@@ -503,18 +460,11 @@
 func (c *Controller) transitionToPrimary(saveConnID int) error {
 	c.setProviderIsStandby(false)
 	c.killRunningQueries(saveConnID)
-=======
-// called with c.mu held
-func (c *Controller) transitionToPrimary() error {
-	c.setProviderIsStandby(false)
-	c.killRunningQueries()
->>>>>>> bdb7b2c6
 	return nil
 }
 
 // Kills all running queries in the managed GMS engine.
 // called with c.mu held
-<<<<<<< HEAD
 func (c *Controller) killRunningQueries(saveConnID int) {
 	if c.iterSessions != nil {
 		c.iterSessions(func(session sql.Session) (stop bool, err error) {
@@ -522,13 +472,6 @@
 				c.killQuery(session.ID())
 				c.killConnection(session.ID())
 			}
-=======
-func (c *Controller) killRunningQueries() {
-	if c.iterSessions != nil {
-		c.iterSessions(func(session sql.Session) (stop bool, err error) {
-			c.killQuery(session.ID())
-			c.killConnection(session.ID())
->>>>>>> bdb7b2c6
 			return
 		})
 	}
@@ -541,7 +484,6 @@
 	}
 }
 
-<<<<<<< HEAD
 const waitForHooksToReplicateTimeout = 10 * time.Second
 
 // Called during a graceful transition from primary to standby. Waits until all
@@ -598,15 +540,4 @@
 		c.lgr.Warnf("cluster/controller: failed to replicate all databases to all standbys; not transitioning to standby.")
 		return errors.New("cluster/controller: failed to transition from primary to standby gracefully; could not replicate databases to standby in a timely manner.")
 	}
-=======
-// Called during a graceful transition from primary to standby. Waits until all
-// commithooks report nextHead == lastPushedHead.
-//
-// TODO: Implement this.
-// TODO: Report errors from commit hooks or add a deadline here or something.
-//
-// called with c.mu held
-func (c *Controller) waitForHooksToReplicate() error {
-	return nil
->>>>>>> bdb7b2c6
 }