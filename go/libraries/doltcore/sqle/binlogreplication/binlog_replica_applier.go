--- conflicted
+++ resolved
@@ -939,19 +939,11 @@
 	if err != nil {
 		// Log any errors, except for commits with "nothing to commit"
 		if err.Error() != "nothing to commit" {
-<<<<<<< HEAD
-			msg := fmt.Sprintf("Error executing query")
-			ctx.GetLogger().WithFields(logrus.Fields{
-				"error": err.Error(),
-				"query": query,
-			}).Errorf(msg)
-=======
 			ctx.GetLogger().WithFields(logrus.Fields{
 				"error": err.Error(),
 				"query": query,
 			}).Errorf("Error executing query")
 			msg := fmt.Sprintf("Error executing query: %v", err.Error())
->>>>>>> 789b8a3f
 			DoltBinlogReplicaController.setSqlError(mysql.ERUnknownError, msg)
 		}
 		return
