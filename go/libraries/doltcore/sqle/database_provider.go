// Copyright 2021 Dolthub, Inc.
//
// Licensed under the Apache License, Version 2.0 (the "License");
// you may not use this file except in compliance with the License.
// You may obtain a copy of the License at
//
//     http://www.apache.org/licenses/LICENSE-2.0
//
// Unless required by applicable law or agreed to in writing, software
// distributed under the License is distributed on an "AS IS" BASIS,
// WITHOUT WARRANTIES OR CONDITIONS OF ANY KIND, either express or implied.
// See the License for the specific language governing permissions and
// limitations under the License.

package sqle

import (
	"context"
	"fmt"
	"sort"
	"strings"
	"sync"

	"github.com/dolthub/dolt/go/cmd/dolt/cli"
	"github.com/dolthub/dolt/go/libraries/doltcore/dbfactory"
	"github.com/dolthub/dolt/go/libraries/doltcore/doltdb"
	"github.com/dolthub/dolt/go/libraries/doltcore/env"
	"github.com/dolthub/dolt/go/libraries/doltcore/env/actions"
	"github.com/dolthub/dolt/go/libraries/doltcore/ref"
	"github.com/dolthub/dolt/go/libraries/doltcore/schema"
	"github.com/dolthub/dolt/go/libraries/doltcore/sqle/dfunctions"
	"github.com/dolthub/dolt/go/libraries/doltcore/sqle/dprocedures"
	"github.com/dolthub/dolt/go/libraries/doltcore/sqle/dsess"
	"github.com/dolthub/dolt/go/libraries/doltcore/sqlserver"
	"github.com/dolthub/dolt/go/libraries/doltcore/table/editor"
	"github.com/dolthub/dolt/go/libraries/utils/filesys"
	"github.com/dolthub/dolt/go/store/types"
	"github.com/dolthub/go-mysql-server/sql"
)

type DoltDatabaseProvider struct {
	// dbLocations maps a database name to its file system root
	dbLocations        map[string]filesys.Filesys
	databases          map[string]dsess.SqlDatabase
	functions          map[string]sql.Function
	externalProcedures sql.ExternalStoredProcedureRegistry
	InitDatabaseHook   InitDatabaseHook
	mu                 *sync.RWMutex

	defaultBranch string
	fs            filesys.Filesys
	remoteDialer  dbfactory.GRPCDialProvider // TODO: why isn't this a method defined on the remote object

	dbFactoryUrl string
	isStandby    *bool
}

var _ sql.DatabaseProvider = (*DoltDatabaseProvider)(nil)
var _ sql.FunctionProvider = (*DoltDatabaseProvider)(nil)
var _ sql.MutableDatabaseProvider = (*DoltDatabaseProvider)(nil)
var _ sql.CollatedDatabaseProvider = (*DoltDatabaseProvider)(nil)
var _ sql.ExternalStoredProcedureProvider = (*DoltDatabaseProvider)(nil)
var _ sql.TableFunctionProvider = (*DoltDatabaseProvider)(nil)
var _ dsess.DoltDatabaseProvider = (*DoltDatabaseProvider)(nil)

// NewDoltDatabaseProvider returns a new provider, initialized without any databases, along with any
// errors that occurred while trying to create the database provider.
func NewDoltDatabaseProvider(defaultBranch string, fs filesys.Filesys) (DoltDatabaseProvider, error) {
	return NewDoltDatabaseProviderWithDatabases(defaultBranch, fs, nil, nil)
}

// NewDoltDatabaseProviderWithDatabase returns a new provider, initialized with one database at the
// specified location, and any error that occurred along the way.
func NewDoltDatabaseProviderWithDatabase(defaultBranch string, fs filesys.Filesys, database dsess.SqlDatabase, dbLocation filesys.Filesys) (DoltDatabaseProvider, error) {
	return NewDoltDatabaseProviderWithDatabases(defaultBranch, fs, []dsess.SqlDatabase{database}, []filesys.Filesys{dbLocation})
}

// NewDoltDatabaseProviderWithDatabases returns a new provider, initialized with the specified databases,
// at the specified locations. For every database specified, there must be a corresponding filesystem
// specified that represents where the database is located. If the number of specified databases is not the
// same as the number of specified locations, an error is returned.
func NewDoltDatabaseProviderWithDatabases(defaultBranch string, fs filesys.Filesys, databases []dsess.SqlDatabase, locations []filesys.Filesys) (DoltDatabaseProvider, error) {
	if len(databases) != len(locations) {
		return DoltDatabaseProvider{}, fmt.Errorf("unable to create DoltDatabaseProvider: "+
			"incorrect number of databases (%d) and database locations (%d) specified", len(databases), len(locations))
	}

	dbs := make(map[string]dsess.SqlDatabase, len(databases))
	for _, db := range databases {
		dbs[strings.ToLower(db.Name())] = db
	}

	dbLocations := make(map[string]filesys.Filesys, len(locations))
	for i, dbLocation := range locations {
		dbLocations[databases[i].Name()] = dbLocation
	}

	funcs := make(map[string]sql.Function, len(dfunctions.DoltFunctions))
	for _, fn := range dfunctions.DoltFunctions {
		funcs[strings.ToLower(fn.FunctionName())] = fn
	}

	externalProcedures := sql.NewExternalStoredProcedureRegistry()
	for _, esp := range dprocedures.DoltProcedures {
		externalProcedures.Register(esp)
	}

	// If the specified |fs| is an in mem file system, default to using the InMemDoltDB dbFactoryUrl so that all
	// databases are created with the same file system type.
	dbFactoryUrl := doltdb.LocalDirDoltDB
	if _, ok := fs.(*filesys.InMemFS); ok {
		dbFactoryUrl = doltdb.InMemDoltDB
	}

	return DoltDatabaseProvider{
		dbLocations:        dbLocations,
		databases:          dbs,
		functions:          funcs,
		externalProcedures: externalProcedures,
		mu:                 &sync.RWMutex{},
		fs:                 fs,
		defaultBranch:      defaultBranch,
		dbFactoryUrl:       dbFactoryUrl,
		InitDatabaseHook:   ConfigureReplicationDatabaseHook,
		isStandby:          new(bool),
	}, nil
}

// WithFunctions returns a copy of this provider with the functions given. Any previous functions are removed.
func (p DoltDatabaseProvider) WithFunctions(fns []sql.Function) DoltDatabaseProvider {
	funcs := make(map[string]sql.Function, len(dfunctions.DoltFunctions))
	for _, fn := range fns {
		funcs[strings.ToLower(fn.FunctionName())] = fn
	}

	p.functions = funcs
	return p
}

// WithDbFactoryUrl returns a copy of this provider with the DbFactoryUrl set as provided.
// The URL is used when creating new databases.
// See doltdb.InMemDoltDB, doltdb.LocalDirDoltDB
func (p DoltDatabaseProvider) WithDbFactoryUrl(url string) DoltDatabaseProvider {
	p.dbFactoryUrl = url
	return p
}

// WithRemoteDialer returns a copy of this provider with the dialer provided
func (p DoltDatabaseProvider) WithRemoteDialer(provider dbfactory.GRPCDialProvider) DoltDatabaseProvider {
	p.remoteDialer = provider
	return p
}

func (p DoltDatabaseProvider) FileSystem() filesys.Filesys {
	return p.fs
}

// SetIsStandby sets whether this provider is set to standby |true|. Standbys return every dolt database as a read only
// database. Set back to |false| to get read-write behavior from dolt databases again.
func (p DoltDatabaseProvider) SetIsStandby(standby bool) {
	p.mu.Lock()
	defer p.mu.Unlock()
	*p.isStandby = standby
}

// FileSystemForDatabase returns a filesystem, with the working directory set to the root directory
// of the requested database. If the requested database isn't found, a database not found error
// is returned.
func (p DoltDatabaseProvider) FileSystemForDatabase(dbname string) (filesys.Filesys, error) {
	p.mu.Lock()
	defer p.mu.Unlock()

	dbLocation, ok := p.dbLocations[dbname]
	if !ok {
		return nil, sql.ErrDatabaseNotFound.New(dbname)
	}

	return dbLocation, nil
}

// Database implements the sql.DatabaseProvider interface
func (p DoltDatabaseProvider) Database(ctx *sql.Context, name string) (sql.Database, error) {
	database, b, err := p.SessionDatabase(ctx, name)
	if err != nil {
		return nil, err
	}

	if !b {
		return nil, sql.ErrDatabaseNotFound.New(name)
	}

	return database, nil
}

func wrapForStandby(db dsess.SqlDatabase, standby bool) dsess.SqlDatabase {
	if !standby {
		return db
	}
	if _, ok := db.(ReadOnlyDatabase); ok {
		return db
	}
	if db, ok := db.(Database); ok {
		// :-/. Hopefully it's not too sliced.
		return ReadOnlyDatabase{db}
	}
	return db
}

// attemptCloneReplica attempts to clone a database from the configured replication remote URL template, returning an error
// if it cannot be found
// TODO: distinct error for not found v. others
func (p DoltDatabaseProvider) attemptCloneReplica(ctx *sql.Context, dbName string) error {
	// TODO: these need some reworking, they don't make total sense together
	_, readReplicaRemoteName, _ := sql.SystemVariables.GetGlobal(dsess.ReadReplicaRemote)
	if readReplicaRemoteName == "" {
		// not a read replica DB
		return nil
	}

	remoteName := readReplicaRemoteName.(string)

	// TODO: error handling when not set
	_, remoteUrlTemplate, _ := sql.SystemVariables.GetGlobal(dsess.ReplicationRemoteURLTemplate)
	if remoteUrlTemplate == "" {
		return nil
	}

	urlTemplate, ok := remoteUrlTemplate.(string)
	if !ok {
		return nil
	}

	// TODO: url sanitize
	// TODO: SQL identifiers aren't case sensitive, but URLs are, need a plan for this
	remoteUrl := strings.Replace(urlTemplate, dsess.URLTemplateDatabasePlaceholder, dbName, -1)

	// TODO: remote params for AWS, others
	// TODO: this needs to be robust in the face of the DB not having the default branch
	// TODO: this treats every database not found error as a clone error, need to tighten
	err := p.CloneDatabaseFromRemote(ctx, dbName, p.defaultBranch, remoteName, remoteUrl, nil)
	if err != nil {
		return err
	}

	return nil
}

func (p DoltDatabaseProvider) HasDatabase(ctx *sql.Context, name string) bool {
	_, err := p.Database(ctx, name)
	if err != nil && !sql.ErrDatabaseNotFound.Is(err) {
		ctx.GetLogger().Warnf("Error getting database %s: %s", name, err.Error())
	}
	return err == nil
}

func (p DoltDatabaseProvider) AllDatabases(ctx *sql.Context) (all []sql.Database) {
	p.mu.RLock()

	showBranches, _ := dsess.GetBooleanSystemVar(ctx, dsess.ShowBranchDatabases)

	all = make([]sql.Database, 0, len(p.databases))
	var foundDatabase bool
	currDb := strings.ToLower(ctx.GetCurrentDatabase())
	for _, db := range p.databases {
		if strings.ToLower(db.Name()) == currDb {
			foundDatabase = true
		}
		all = append(all, db)

		if showBranches {
			revisionDbs, err := p.allRevisionDbs(ctx, db)
			if err != nil {
				// TODO: this interface is wrong, needs to return errors
				ctx.GetLogger().Warnf("error fetching revision databases: %s", err.Error())
				continue
			}
			all = append(all, revisionDbs...)

			// if one of the revisions we just expanded matches the curr db, mark it so we don't double-include that
			// revision db
			if !foundDatabase && currDb != "" {
				for _, revisionDb := range revisionDbs {
					if strings.ToLower(revisionDb.Name()) == currDb {
						foundDatabase = true
					}
				}
			}
		}
	}
	p.mu.RUnlock()

	// Because we store databases in a map, sort to get a consistent ordering
	sort.Slice(all, func(i, j int) bool {
		return strings.ToLower(all[i].Name()) < strings.ToLower(all[j].Name())
	})

	return all
}

// DoltDatabases implements the dsess.DoltDatabaseProvider interface
func (p DoltDatabaseProvider) DoltDatabases() []dsess.SqlDatabase {
	p.mu.RLock()
	defer p.mu.RUnlock()

	dbs := make([]dsess.SqlDatabase, len(p.databases))
	i := 0
	for _, db := range p.databases {
		dbs[i] = db
		i++
	}

	sort.Slice(dbs, func(i, j int) bool {
		return strings.ToLower(dbs[i].Name()) < strings.ToLower(dbs[j].Name())
	})

	return dbs
}

// allRevisionDbs returns all revision dbs for the database given
func (p DoltDatabaseProvider) allRevisionDbs(ctx *sql.Context, db dsess.SqlDatabase) ([]sql.Database, error) {
	branches, err := db.DbData().Ddb.GetBranches(ctx)
	if err != nil {
		return nil, err
	}

	revDbs := make([]sql.Database, len(branches))
	for i, branch := range branches {
		revDb, ok, err := p.databaseForRevision(ctx, fmt.Sprintf("%s/%s", db.Name(), branch.GetPath()), db.Name())
		if err != nil {
			return nil, err
		}
		if !ok {
			return nil, fmt.Errorf("cannot get revision database for %s/%s", db.Name(), branch.GetPath())
		}
		revDbs[i] = revDb
	}

	return revDbs, nil
}

func (p DoltDatabaseProvider) GetRemoteDB(ctx context.Context, format *types.NomsBinFormat, r env.Remote, withCaching bool) (*doltdb.DoltDB, error) {
	if withCaching {
		return r.GetRemoteDB(ctx, format, p.remoteDialer)
	}
	return r.GetRemoteDBWithoutCaching(ctx, format, p.remoteDialer)
}

func (p DoltDatabaseProvider) CreateDatabase(ctx *sql.Context, name string) error {
	return p.CreateCollatedDatabase(ctx, name, sql.Collation_Default)
}

func (p DoltDatabaseProvider) CreateCollatedDatabase(ctx *sql.Context, name string, collation sql.CollationID) error {
	p.mu.Lock()
	defer p.mu.Unlock()

	exists, isDir := p.fs.Exists(name)
	if exists && isDir {
		return sql.ErrDatabaseExists.New(name)
	} else if exists {
		return fmt.Errorf("Cannot create DB, file exists at %s", name)
	}

	err := p.fs.MkDirs(name)
	if err != nil {
		return err
	}

	newFs, err := p.fs.WithWorkingDir(name)
	if err != nil {
		return err
	}

	// TODO: fill in version appropriately
	sess := dsess.DSessFromSess(ctx.Session)
	newEnv := env.Load(ctx, env.GetCurrentUserHomeDir, newFs, p.dbFactoryUrl, "TODO")

	newDbStorageFormat := types.Format_Default
	err = newEnv.InitRepo(ctx, newDbStorageFormat, sess.Username(), sess.Email(), p.defaultBranch)
	if err != nil {
		return err
	}

	// Set the collation
	if collation != sql.Collation_Default {
		workingRoot, err := newEnv.WorkingRoot(ctx)
		if err != nil {
			return err
		}
		newRoot, err := workingRoot.SetCollation(ctx, schema.Collation(collation))
		if err != nil {
			return err
		}
		// As this is a newly created database, we set both the working and staged roots to the same root value
		if err = newEnv.UpdateWorkingRoot(ctx, newRoot); err != nil {
			return err
		}
		if err = newEnv.UpdateStagedRoot(ctx, newRoot); err != nil {
			return err
		}
	}

	// If we're running in a sql-server context, ensure the new database is locked so that it can't
	// be edited from the CLI. We can't rely on looking for an existing lock file, since this could
	// be the first db creation if sql-server was started from a bare directory.
	_, lckDeets := sqlserver.GetRunningServer()
	if lckDeets != nil {
		err = newEnv.Lock(*lckDeets)
		if err != nil {
			ctx.GetLogger().Warnf("Failed to lock newly created database: %s", err.Error())
		}
	}

	fkChecks, err := ctx.GetSessionVariable(ctx, "foreign_key_checks")
	if err != nil {
		return err
	}

	opts := editor.Options{
		Deaf: newEnv.DbEaFactory(),
		// TODO: this doesn't seem right, why is this getting set in the constructor to the DB
		ForeignKeyChecksDisabled: fkChecks.(int8) == 0,
	}

	db, err := NewDatabase(ctx, name, newEnv.DbData(), opts)
	if err != nil {
		return err
	}

	// If we have an initialization hook, invoke it.  By default, this will
	// be ConfigureReplicationDatabaseHook, which will setup replication
	// for the new database if a remote url template is set.
	err = p.InitDatabaseHook(ctx, p, name, newEnv)
	if err != nil {
		return err
	}

	formattedName := formatDbMapKeyName(db.Name())
	p.databases[formattedName] = db
	p.dbLocations[formattedName] = newEnv.FS

	return nil
}

type InitDatabaseHook func(ctx *sql.Context, pro DoltDatabaseProvider, name string, env *env.DoltEnv) error

// ConfigureReplicationDatabaseHook sets up replication for a newly created database as necessary
// TODO: consider the replication heads / all heads setting
func ConfigureReplicationDatabaseHook(ctx *sql.Context, p DoltDatabaseProvider, name string, newEnv *env.DoltEnv) error {
	_, replicationRemoteName, _ := sql.SystemVariables.GetGlobal(dsess.ReplicateToRemote)
	if replicationRemoteName == "" {
		return nil
	}

	remoteName, ok := replicationRemoteName.(string)
	if !ok {
		return nil
	}

	_, remoteUrlTemplate, _ := sql.SystemVariables.GetGlobal(dsess.ReplicationRemoteURLTemplate)
	if remoteUrlTemplate == "" {
		return nil
	}

	urlTemplate, ok := remoteUrlTemplate.(string)
	if !ok {
		return nil
	}

	// TODO: url sanitize name
	remoteUrl := strings.Replace(urlTemplate, dsess.URLTemplateDatabasePlaceholder, name, -1)

	// TODO: params for AWS, others that need them
	r := env.NewRemote(remoteName, remoteUrl, nil)
	err := r.Prepare(ctx, newEnv.DoltDB.Format(), p.remoteDialer)
	if err != nil {
		return err
	}

	err = newEnv.AddRemote(r)
	if err != env.ErrRemoteAlreadyExists && err != nil {
		return err
	}

	// TODO: get background threads from the engine
	commitHooks, err := GetCommitHooks(ctx, sql.NewBackgroundThreads(), newEnv, cli.CliErr)
	if err != nil {
		return err
	}

	newEnv.DoltDB.SetCommitHooks(ctx, commitHooks)

	// After setting hooks on the newly created DB, we need to do the first push manually
	branchRef := ref.NewBranchRef(p.defaultBranch)
	return newEnv.DoltDB.ExecuteCommitHooks(ctx, branchRef.String())
}

// CloneDatabaseFromRemote implements DoltDatabaseProvider interface
func (p DoltDatabaseProvider) CloneDatabaseFromRemote(
	ctx *sql.Context,
	dbName, branch, remoteName, remoteUrl string,
	remoteParams map[string]string,
) error {
	p.mu.Lock()
	defer p.mu.Unlock()

	exists, isDir := p.fs.Exists(dbName)
	if exists && isDir {
		return sql.ErrDatabaseExists.New(dbName)
	} else if exists {
		return fmt.Errorf("cannot create DB, file exists at %s", dbName)
	}

	dEnv, err := p.cloneDatabaseFromRemote(ctx, dbName, remoteName, branch, remoteUrl, remoteParams)
	if err != nil {
		// Make a best effort to clean up any artifacts on disk from a failed clone
		// before we return the error
		exists, _ := p.fs.Exists(dbName)
		if exists {
			deleteErr := p.fs.Delete(dbName, true)
			if deleteErr != nil {
				err = fmt.Errorf("%s: unable to clean up failed clone in directory '%s'", err.Error(), dbName)
			}
		}
		return err
	}

	return ConfigureReplicationDatabaseHook(ctx, p, dbName, dEnv)
}

// cloneDatabaseFromRemote encapsulates the inner logic for cloning a database so that if any error
// is returned by this function, the caller can capture the error and safely clean up the failed
// clone directory before returning the error to the user. This function should not be used directly;
// use CloneDatabaseFromRemote instead.
func (p DoltDatabaseProvider) cloneDatabaseFromRemote(
	ctx *sql.Context,
	dbName, remoteName, branch, remoteUrl string,
	remoteParams map[string]string,
) (*env.DoltEnv, error) {
	if p.remoteDialer == nil {
		return nil, fmt.Errorf("unable to clone remote database; no remote dialer configured")
	}

	// TODO: params for AWS, others that need them
	r := env.NewRemote(remoteName, remoteUrl, nil)
	srcDB, err := r.GetRemoteDB(ctx, types.Format_Default, p.remoteDialer)
	if err != nil {
		return nil, err
	}

	dEnv, err := actions.EnvForClone(ctx, srcDB.ValueReadWriter().Format(), r, dbName, p.fs, "VERSION", env.GetCurrentUserHomeDir)
	if err != nil {
		return nil, err
	}

	err = actions.CloneRemote(ctx, srcDB, remoteName, branch, dEnv)
	if err != nil {
		return nil, err
	}

	err = dEnv.RepoStateWriter().UpdateBranch(dEnv.RepoState.CWBHeadRef().GetPath(), env.BranchConfig{
		Merge:  dEnv.RepoState.Head,
		Remote: remoteName,
	})

	fkChecks, err := ctx.GetSessionVariable(ctx, "foreign_key_checks")
	if err != nil {
		return nil, err
	}

	opts := editor.Options{
		Deaf: dEnv.DbEaFactory(),
		// TODO: this doesn't seem right, why is this getting set in the constructor to the DB
		ForeignKeyChecksDisabled: fkChecks.(int8) == 0,
	}

	db, err := NewDatabase(ctx, dbName, dEnv.DbData(), opts)
	if err != nil {
		return nil, err
	}

	// If we have an initialization hook, invoke it.  By default, this will
	// be ConfigureReplicationDatabaseHook, which will setup replication
	// for the new database if a remote url template is set.
	err = p.InitDatabaseHook(ctx, p, dbName, dEnv)
	if err != nil {
		return nil, err
	}

	p.databases[formatDbMapKeyName(db.Name())] = db

	return dEnv, nil
}

// DropDatabase implements the sql.MutableDatabaseProvider interface
func (p DoltDatabaseProvider) DropDatabase(ctx *sql.Context, name string) error {
	_, revision := dsess.SplitRevisionDbName(name)
	if revision != "" {
		return fmt.Errorf("unable to drop revision database: %s", name)
	}

	// get the case-sensitive name for case-sensitive file systems
	// TODO: there are still cases (not server-first) where we rename databases because the directory name would need
	//  quoting if used as a database name, and that breaks here. We either need the database name to match the directory
	//  name in all cases, or else keep a mapping from database name to directory on disk.
	p.mu.Lock()
	defer p.mu.Unlock()

	dbKey := formatDbMapKeyName(name)
	db := p.databases[dbKey]

	ddb := db.(Database).ddb
	err := ddb.Close()
	if err != nil {
		return err
	}

	// get location of database that's being dropped
	dbLoc := p.dbLocations[dbKey]
	if dbLoc == nil {
		return sql.ErrDatabaseNotFound.New(db.Name())
	}

	dropDbLoc, err := dbLoc.Abs("")
	if err != nil {
		return err
	}

	// If this database is re-created, we don't want to return any cached results.
	err = dbfactory.DeleteFromSingletonCache(dropDbLoc + "/.dolt/noms")
	if err != nil {
		return err
	}

	rootDbLoc, err := p.fs.Abs("")
	if err != nil {
		return err
	}
	dirToDelete := ""
	// if the database is in the directory itself, we remove '.dolt' directory rather than
	// the whole directory itself because it can have other databases that are nested.
	if rootDbLoc == dropDbLoc {
		doltDirExists, _ := p.fs.Exists(dbfactory.DoltDir)
		if !doltDirExists {
			return sql.ErrDatabaseNotFound.New(db.Name())
		}
		dirToDelete = dbfactory.DoltDir
	} else {
		exists, isDir := p.fs.Exists(dropDbLoc)
		// Get the DB's directory
		if !exists {
			// engine should already protect against this
			return sql.ErrDatabaseNotFound.New(db.Name())
		} else if !isDir {
			return fmt.Errorf("unexpected error: %s exists but is not a directory", dbKey)
		}
		dirToDelete = dropDbLoc
	}

	err = p.fs.Delete(dirToDelete, true)
	if err != nil {
		return err
	}

	// We not only have to delete this database, but any derivative ones that we've stored as a result of USE or
	// connection strings
	derivativeNamePrefix := strings.ToLower(dbKey + dsess.DbRevisionDelimiter)
	for dbName := range p.databases {
		if strings.HasPrefix(strings.ToLower(dbName), derivativeNamePrefix) {
			delete(p.databases, dbName)
		}
	}

	delete(p.databases, dbKey)

	return p.invalidateDbStateInAllSessions(ctx, name)
}

// invalidateDbStateInAllSessions removes the db state for this database from every session. This is necessary when a
// database is dropped, so that other sessions don't use stale db state.
func (p DoltDatabaseProvider) invalidateDbStateInAllSessions(ctx *sql.Context, name string) error {
	// Remove the db state from the current session
	err := dsess.DSessFromSess(ctx.Session).RemoveDbState(ctx, name)
	if err != nil {
		return err
	}

	// If we have a running server, remove it from other sessions as well
	runningServer, _ := sqlserver.GetRunningServer()
	if runningServer != nil {
		sessionManager := runningServer.SessionManager()
		err := sessionManager.Iter(func(session sql.Session) (bool, error) {
			dsess, ok := session.(*dsess.DoltSession)
			if !ok {
				return false, fmt.Errorf("unexpected session type: %T", session)
			}

			// We need to invalidate this database state for EVERY session, even if other sessions aren't actively
			// using this database, since they could still reference it with a db-qualified table name.
			err := dsess.RemoveDbState(ctx, name)
			if err != nil {
				return true, err
			}
			return false, nil
		})
		if err != nil {
			return err
		}
	}

	return nil
}

func (p DoltDatabaseProvider) databaseForRevision(ctx *sql.Context, revisionQualifiedName string, requestedName string) (dsess.SqlDatabase, bool, error) {
	if !strings.Contains(revisionQualifiedName, dsess.DbRevisionDelimiter) {
		return nil, false, nil
	}

	parts := strings.SplitN(revisionQualifiedName, dsess.DbRevisionDelimiter, 2)
	baseName, rev := parts[0], parts[1]

	p.mu.RLock()
	srcDb, ok := p.databases[formatDbMapKeyName(baseName)]
	p.mu.RUnlock()
	if !ok {
		return nil, false, nil
	}

	dbType, resolvedRevSpec, err := revisionDbType(ctx, srcDb, rev)
	if err != nil {
		return nil, false, err
	}

	switch dbType {
	case dsess.RevisionTypeBranch:
		// fetch the upstream head if this is a replicated db
		if replicaDb, ok := srcDb.(ReadReplicaDatabase); ok {
			// TODO move this out of analysis phase, should only happen at read time, when the transaction begins (like is
			//  the case with a branch that already exists locally)
			err := p.ensureReplicaHeadExists(ctx, resolvedRevSpec, replicaDb)
			if err != nil {
				return nil, false, err
			}
		}

		db, err := revisionDbForBranch(ctx, srcDb, resolvedRevSpec, requestedName)
		// preserve original user case in the case of not found
		if sql.ErrDatabaseNotFound.Is(err) {
			return nil, false, sql.ErrDatabaseNotFound.New(revisionQualifiedName)
		} else if err != nil {
			return nil, false, err
		}

		return db, true, nil
	case dsess.RevisionTypeTag:
		// TODO: this should be an interface, not a struct
		replicaDb, ok := srcDb.(ReadReplicaDatabase)

		if ok {
			srcDb = replicaDb.Database
		}

		srcDb, ok = srcDb.(Database)
		if !ok {
			return nil, false, nil
		}

		db, err := revisionDbForTag(ctx, srcDb.(Database), resolvedRevSpec, requestedName)
		if err != nil {
			return nil, false, err
		}
		return db, true, nil
	case dsess.RevisionTypeCommit:
		// TODO: this should be an interface, not a struct
		replicaDb, ok := srcDb.(ReadReplicaDatabase)
		if ok {
			srcDb = replicaDb.Database
		}

		srcDb, ok = srcDb.(Database)
		if !ok {
			return nil, false, nil
		}
		db, err := revisionDbForCommit(ctx, srcDb.(Database), rev, requestedName)
		if err != nil {
			return nil, false, err
		}
		return db, true, nil
	case dsess.RevisionTypeNone:
		// Returning an error with the fully qualified db name here is our only opportunity to do so in some cases (such
		// as when a branch is deleted by another client)
		return nil, false, sql.ErrDatabaseNotFound.New(revisionQualifiedName)
	default:
		return nil, false, fmt.Errorf("unrecognized revision type for revision spec %s", rev)
	}
}

// revisionDbType returns the type of revision spec given for the database given, and the resolved revision spec
func revisionDbType(ctx *sql.Context, srcDb dsess.SqlDatabase, revSpec string) (revType dsess.RevisionType, resolvedRevSpec string, err error) {
	resolvedRevSpec, err = resolveAncestorSpec(ctx, revSpec, srcDb.DbData().Ddb)
	if err != nil {
		return 0, "", err
	}

	caseSensitiveBranchName, isBranch, err := isBranch(ctx, srcDb, resolvedRevSpec)
	if err != nil {
		return 0, "", err
	}

	if isBranch {
		return dsess.RevisionTypeBranch, caseSensitiveBranchName, nil
	}

	isTag, err := isTag(ctx, srcDb, resolvedRevSpec)
	if err != nil {
		return 0, "", err
	}

	if isTag {
		return dsess.RevisionTypeTag, resolvedRevSpec, nil
	}

	if doltdb.IsValidCommitHash(resolvedRevSpec) {
		return dsess.RevisionTypeCommit, resolvedRevSpec, nil
	}

	return dsess.RevisionTypeNone, "", nil
}

func initialDbState(ctx context.Context, db dsess.SqlDatabase, branch string) (dsess.InitialDbState, error) {
	rsr := db.DbData().Rsr
	ddb := db.DbData().Ddb

	var r ref.DoltRef
	if len(branch) > 0 {
		r = ref.NewBranchRef(branch)
	} else {
		var err error
		r, err = rsr.CWBHeadRef()
		if err != nil {
			return dsess.InitialDbState{}, err
		}
	}

	var retainedErr error

	headCommit, err := ddb.ResolveCommitRef(ctx, r)
	if err == doltdb.ErrBranchNotFound {
		retainedErr = err
		err = nil
	}
	if err != nil {
		return dsess.InitialDbState{}, err
	}

	var ws *doltdb.WorkingSet
	if retainedErr == nil {
		workingSetRef, err := ref.WorkingSetRefForHead(r)
		if err != nil {
			return dsess.InitialDbState{}, err
		}

		ws, err = db.DbData().Ddb.ResolveWorkingSet(ctx, workingSetRef)
		if err != nil {
			return dsess.InitialDbState{}, err
		}
	}

	remotes, err := rsr.GetRemotes()
	if err != nil {
		return dsess.InitialDbState{}, err
	}

	backups, err := rsr.GetBackups()
	if err != nil {
		return dsess.InitialDbState{}, err
	}

	branches, err := rsr.GetBranches()
	if err != nil {
		return dsess.InitialDbState{}, err
	}

	return dsess.InitialDbState{
		Db:         db,
		HeadCommit: headCommit,
		WorkingSet: ws,
		DbData:     db.DbData(),
		Remotes:    remotes,
		Branches:   branches,
		Backups:    backups,
		Err:        retainedErr,
	}, nil
}

func initialStateForRevisionDb(ctx *sql.Context, db dsess.SqlDatabase) (dsess.InitialDbState, error) {
	switch db.RevisionType() {
	case dsess.RevisionTypeBranch:
		init, err := initialStateForBranchDb(ctx, db)
		// preserve original user case in the case of not found
		if sql.ErrDatabaseNotFound.Is(err) {
			return dsess.InitialDbState{}, sql.ErrDatabaseNotFound.New(db.Name())
		} else if err != nil {
			return dsess.InitialDbState{}, err
		}

		return init, nil
	case dsess.RevisionTypeTag:
		// TODO: this should be an interface, not a struct
		replicaDb, ok := db.(ReadReplicaDatabase)

		if ok {
			db = replicaDb.Database
		}

		db, ok = db.(ReadOnlyDatabase)
		if !ok {
			return dsess.InitialDbState{}, fmt.Errorf("expected a ReadOnlyDatabase, got %T", db)
		}

		init, err := initialStateForTagDb(ctx, db.(ReadOnlyDatabase))
		if err != nil {
			return dsess.InitialDbState{}, err
		}

		return init, nil
	case dsess.RevisionTypeCommit:
		// TODO: this should be an interface, not a struct
		replicaDb, ok := db.(ReadReplicaDatabase)
		if ok {
			db = replicaDb.Database
		}

		db, ok = db.(ReadOnlyDatabase)
		if !ok {
			return dsess.InitialDbState{}, fmt.Errorf("expected a ReadOnlyDatabase, got %T", db)
		}

		init, err := initialStateForCommit(ctx, db.(ReadOnlyDatabase))
		if err != nil {
			return dsess.InitialDbState{}, err
		}
		return init, nil
	default:
		return dsess.InitialDbState{}, fmt.Errorf("unrecognized revision type for revision spec %s: %v", db.Revision(), db.RevisionType())
	}
}

// databaseForClone returns a newly cloned database if read replication is enabled and a remote DB exists, or an error
// otherwise
func (p DoltDatabaseProvider) databaseForClone(ctx *sql.Context, revDB string) (dsess.SqlDatabase, error) {
	if !readReplicationActive(ctx) {
		return nil, nil
	}

	var dbName string
	if strings.Contains(revDB, dsess.DbRevisionDelimiter) {
		parts := strings.SplitN(revDB, dsess.DbRevisionDelimiter, 2)
		dbName = parts[0]
	} else {
		dbName = revDB
	}

	err := p.attemptCloneReplica(ctx, dbName)
	if err != nil {
		ctx.GetLogger().Warnf("couldn't clone database %s: %s", dbName, err.Error())
		return nil, nil
	}

	// now that the database has been cloned, retry the Database call
	database, err := p.Database(ctx, revDB)
	return database.(dsess.SqlDatabase), err
}

// TODO: figure out the right contract: which variables must be set? What happens if they aren't all set?
func readReplicationActive(ctx *sql.Context) bool {
	_, readReplicaRemoteName, _ := sql.SystemVariables.GetGlobal(dsess.ReadReplicaRemote)
	if readReplicaRemoteName == "" {
		return false
	}

	_, remoteUrlTemplate, _ := sql.SystemVariables.GetGlobal(dsess.ReplicationRemoteURLTemplate)
	if remoteUrlTemplate == "" {
		return false
	}

	return true
}

// resolveAncestorSpec resolves the specified revSpec to a specific commit hash if it contains an ancestor reference
// such as ~ or ^. If no ancestor reference is present, the specified revSpec is returned as is. If any unexpected
// problems are encountered, an error is returned.
func resolveAncestorSpec(ctx *sql.Context, revSpec string, ddb *doltdb.DoltDB) (string, error) {
	refname, ancestorSpec, err := doltdb.SplitAncestorSpec(revSpec)
	if err != nil {
		return "", err
	}
	if ancestorSpec == nil || ancestorSpec.SpecStr == "" {
		return revSpec, nil
	}

	ref, err := ddb.GetRefByNameInsensitive(ctx, refname)
	if err != nil {
		return "", err
	}

	cm, err := ddb.ResolveCommitRef(ctx, ref)
	if err != nil {
		return "", err
	}

	cm, err = cm.GetAncestor(ctx, ancestorSpec)
	if err != nil {
		return "", err
	}

	hash, err := cm.HashOf()
	if err != nil {
		return "", err
	}

	return hash.String(), nil
}

// SessionDatabase implements dsess.SessionDatabaseProvider
func (p DoltDatabaseProvider) SessionDatabase(ctx *sql.Context, name string) (dsess.SqlDatabase, bool, error) {
	baseName := name
	isRevisionDbName := strings.Contains(name, dsess.DbRevisionDelimiter)

	if isRevisionDbName {
		// TODO: formalize and enforce this rule (can't allow DBs with / in the name)
		// TODO: some connectors will take issue with the /, we need other mechanisms to support them
		parts := strings.SplitN(name, dsess.DbRevisionDelimiter, 2)
		baseName = parts[0]
	}

	var ok bool
	p.mu.RLock()
	db, ok := p.databases[strings.ToLower(baseName)]
	standby := *p.isStandby
	p.mu.RUnlock()

	// If the database doesn't exist and this is a read replica, attempt to clone it from the remote
	if !ok {
		var err error
		db, err = p.databaseForClone(ctx, baseName)

		if err != nil {
			return nil, false, err
		}

		if db == nil {
			return nil, false, nil
		}
	}

	// Some DB implementations don't support addressing by versioned names, so return directly if we have one of those
	if !db.Versioned() {
		return wrapForStandby(db, standby), true, nil
	}

	// Convert to a revision database before returning. If we got a non-qualified name, convert it to a qualified name
	// using the session's current head
	revisionQualifiedName := name
	usingDefaultBranch := false
	head := ""
	if !isRevisionDbName {
		sess := dsess.DSessFromSess(ctx.Session)

<<<<<<< HEAD
		var err error
		head, ok, err = sess.CurrentHead(ctx, baseName)
=======
		// A newly created session may not have any info on current head stored yet, in which case we get the default
		// branch for the db itself instead.
		head, ok, err := sess.CurrentHead(ctx, baseName)
>>>>>>> 04e3421d
		if err != nil {
			return nil, false, err
		}

		// A newly created session may not have any info on current head stored yet, in which case we get the default 
		// branch for the db itself instead. 
		if !ok {
			usingDefaultBranch = true
			
			// First check the global variable for the default branch
			_, val, ok := sql.SystemVariables.GetGlobal(dsess.DefaultBranchKey(db.Name()))
			if ok {
				head = val.(string)
				branchRef, err := ref.Parse(head)
				if err == nil {
					head = branchRef.GetPath()
				} else {
					head = ""
					// continue to below
				}
			} 
			
			// Fall back to the database's checked out branch
			if head == "" {
				rsr := db.DbData().Rsr
				headRef, err := rsr.CWBHeadRef()
				if err != nil {
					return nil, false, err
				}
				head = headRef.GetPath()
			}
		}

		revisionQualifiedName = baseName + dsess.DbRevisionDelimiter + head
	}

	db, ok, err := p.databaseForRevision(ctx, revisionQualifiedName, name)
	if err != nil {
		if sql.ErrDatabaseNotFound.Is(err) && usingDefaultBranch {
			// We can return a better error message here in some cases
			// TODO: this better error message doesn't always get returned to clients because the code path is doesn't 
			//  return an error, only a boolean result (HasDB)
			return nil, false, fmt.Errorf("cannot resolve default branch head for database '%s': '%s'", baseName, head)
		} else {
			return nil, false, err
		}
	}
	
	if !ok {
		return nil, false, nil
	}

	return wrapForStandby(db, standby), true, nil
}

// Function implements the FunctionProvider interface
func (p DoltDatabaseProvider) Function(_ *sql.Context, name string) (sql.Function, error) {
	fn, ok := p.functions[strings.ToLower(name)]
	if !ok {
		return nil, sql.ErrFunctionNotFound.New(name)
	}
	return fn, nil
}

func (p DoltDatabaseProvider) Register(d sql.ExternalStoredProcedureDetails) {
	p.externalProcedures.Register(d)
}

// ExternalStoredProcedure implements the sql.ExternalStoredProcedureProvider interface
func (p DoltDatabaseProvider) ExternalStoredProcedure(_ *sql.Context, name string, numOfParams int) (*sql.ExternalStoredProcedureDetails, error) {
	return p.externalProcedures.LookupByNameAndParamCount(name, numOfParams)
}

// ExternalStoredProcedures implements the sql.ExternalStoredProcedureProvider interface
func (p DoltDatabaseProvider) ExternalStoredProcedures(_ *sql.Context, name string) ([]sql.ExternalStoredProcedureDetails, error) {
	return p.externalProcedures.LookupByName(name)
}

// TableFunction implements the sql.TableFunctionProvider interface
func (p DoltDatabaseProvider) TableFunction(_ *sql.Context, name string) (sql.TableFunction, error) {
	// TODO: Clean this up and store table functions in a map, similar to regular functions.
	switch strings.ToLower(name) {
	case "dolt_diff":
		dtf := &DiffTableFunction{}
		return dtf, nil
	case "dolt_diff_stat":
		dtf := &DiffStatTableFunction{}
		return dtf, nil
	case "dolt_diff_summary":
		dtf := &DiffSummaryTableFunction{}
		return dtf, nil
	case "dolt_log":
		dtf := &LogTableFunction{}
		return dtf, nil
	case "dolt_patch":
		dtf := &PatchTableFunction{}
		return dtf, nil
	}

	return nil, sql.ErrTableFunctionNotFound.New(name)
}

// ensureReplicaHeadExists tries to pull the latest version of a remote branch. Will fail if the branch
// does not exist on the ReadReplicaDatabase's remote.
func (p DoltDatabaseProvider) ensureReplicaHeadExists(ctx *sql.Context, branch string, db ReadReplicaDatabase) error {
	return db.CreateLocalBranchFromRemote(ctx, ref.NewBranchRef(branch))
}

// isBranch returns whether a branch with the given name is in scope for the database given
func isBranch(ctx context.Context, db dsess.SqlDatabase, branchName string) (string, bool, error) {
	ddbs, err := doltDbs(db)
	if err != nil {
		return "", false, err
	}

	brName, branchExists, err := isLocalBranch(ctx, ddbs, branchName)
	if err != nil {
		return "", false, err
	}
	if branchExists {
		return brName, true, nil
	}

	brName, branchExists, err = isRemoteBranch(ctx, ddbs, branchName)
	if err != nil {
		return "", false, err
	}
	if branchExists {
		return brName, true, nil
	}

	return "", false, nil
}

func doltDbs(db dsess.SqlDatabase) ([]*doltdb.DoltDB, error) {
	var ddbs []*doltdb.DoltDB
	switch db := db.(type) {
	case ReadReplicaDatabase:
		ddbs = append(ddbs, db.ddb, db.srcDB)
	case Database:
		ddbs = append(ddbs, db.ddb)
	case ReadOnlyDatabase:
		ddbs = append(ddbs, db.ddb)
	default:
		return nil, fmt.Errorf("unrecognized type of database %T", db)
	}
	return ddbs, nil
}

func isLocalBranch(ctx context.Context, ddbs []*doltdb.DoltDB, branchName string) (string, bool, error) {
	for _, ddb := range ddbs {
		brName, branchExists, err := ddb.HasBranch(ctx, branchName)
		if err != nil {
			return "", false, err
		}

		if branchExists {
			return brName, true, nil
		}
	}

	return "", false, nil
}

// isRemoteBranch returns whether the given branch name is a remote branch on any of the databases provided.
func isRemoteBranch(ctx context.Context, ddbs []*doltdb.DoltDB, branchName string) (string, bool, error) {
	for _, ddb := range ddbs {
		bn, branchExists, _, err := ddb.HasRemoteTrackingBranch(ctx, branchName)
		if err != nil {
			return "", false, err
		}

		if branchExists {
			return bn, true, nil
		}
	}

	return "", false, nil
}

// isTag returns whether a tag with the given name is in scope for the database given
func isTag(ctx context.Context, db dsess.SqlDatabase, tagName string) (bool, error) {
	ddbs, err := doltDbs(db)
	if err != nil {
		return false, err
	}

	for _, ddb := range ddbs {
		tagExists, err := ddb.HasTag(ctx, tagName)
		if err != nil {
			return false, err
		}

		if tagExists {
			return true, nil
		}
	}

	return false, nil
}

// revisionDbForBranch returns a new database that is tied to the branch named by revSpec
func revisionDbForBranch(ctx context.Context, srcDb dsess.SqlDatabase, revSpec string, requestedName string) (dsess.SqlDatabase, error) {
	branch := ref.NewBranchRef(revSpec)

	static := staticRepoState{
		branch:          branch,
		RepoStateWriter: srcDb.DbData().Rsw,
		RepoStateReader: srcDb.DbData().Rsr,
	}

	switch v := srcDb.(type) {
	case ReadOnlyDatabase:
		db := Database{
			name:          srcDb.Name(),
			requestedName: requestedName,
			ddb:           v.ddb,
			rsw:           static,
			rsr:           static,
			gs:            v.gs,
			editOpts:      v.editOpts,
			revision:      revSpec,
			revType:       dsess.RevisionTypeBranch,
		}
		return ReadOnlyDatabase{db}, nil
	case Database:
		return Database{
			name:          srcDb.Name(),
			requestedName: requestedName,
			ddb:           v.ddb,
			rsw:           static,
			rsr:           static,
			gs:            v.gs,
			editOpts:      v.editOpts,
			revision:      revSpec,
			revType:       dsess.RevisionTypeBranch,
		}, nil
	case ReadReplicaDatabase:
		return ReadReplicaDatabase{
			Database: Database{
				name:          srcDb.Name(),
				requestedName: requestedName,
				ddb:           v.ddb,
				rsw:           static,
				rsr:           static,
				gs:            v.gs,
				editOpts:      v.editOpts,
				revision:      revSpec,
				revType:       dsess.RevisionTypeBranch,
			},
			remote:  v.remote,
			srcDB:   v.srcDB,
			tmpDir:  v.tmpDir,
			limiter: newLimiter(),
		}, nil
	default:
		panic(fmt.Sprintf("unrecognized type of database %T", srcDb))
	}
}

func initialStateForBranchDb(ctx *sql.Context, srcDb dsess.SqlDatabase) (dsess.InitialDbState, error) {
	revSpec := srcDb.Revision()

	// TODO: this may be a disabled transaction, need to kill those
	rootHash, err := dsess.TransactionRoot(ctx, srcDb)
	if err != nil {
		return dsess.InitialDbState{}, err
	}

	branch := ref.NewBranchRef(revSpec)
	cm, err := srcDb.DbData().Ddb.ResolveCommitRefAtRoot(ctx, branch, rootHash)
	if err != nil {
		return dsess.InitialDbState{}, err
	}

	wsRef, err := ref.WorkingSetRefForHead(branch)
	if err != nil {
		return dsess.InitialDbState{}, err
	}

	ws, err := srcDb.DbData().Ddb.ResolveWorkingSetAtRoot(ctx, wsRef, rootHash)
	if err != nil {
		return dsess.InitialDbState{}, err
	}

	static := staticRepoState{
		branch:          branch,
		RepoStateWriter: srcDb.DbData().Rsw,
		RepoStateReader: srcDb.DbData().Rsr,
	}

	remotes, err := static.GetRemotes()
	if err != nil {
		return dsess.InitialDbState{}, err
	}

	branches, err := static.GetBranches()
	if err != nil {
		return dsess.InitialDbState{}, err
	}

	backups, err := static.GetBackups()
	if err != nil {
		return dsess.InitialDbState{}, err
	}

	init := dsess.InitialDbState{
		Db:         srcDb,
		HeadCommit: cm,
		WorkingSet: ws,
		DbData: env.DbData{
			Ddb: srcDb.DbData().Ddb,
			Rsw: static,
			Rsr: static,
		},
		Remotes:  remotes,
		Branches: branches,
		Backups:  backups,
	}

	return init, nil
}

func revisionDbForTag(ctx context.Context, srcDb Database, revSpec string, requestedName string) (ReadOnlyDatabase, error) {
	return ReadOnlyDatabase{Database: Database{
		name:          srcDb.Name(),
		requestedName: requestedName,
		ddb:           srcDb.DbData().Ddb,
		rsw:           srcDb.DbData().Rsw,
		rsr:           srcDb.DbData().Rsr,
		editOpts:      srcDb.editOpts,
		revision:      revSpec,
		revType:       dsess.RevisionTypeTag,
	}}, nil
}

func initialStateForTagDb(ctx context.Context, srcDb ReadOnlyDatabase) (dsess.InitialDbState, error) {
	revSpec := srcDb.Revision()
	tag := ref.NewTagRef(revSpec)

	cm, err := srcDb.DbData().Ddb.ResolveCommitRef(ctx, tag)
	if err != nil {
		return dsess.InitialDbState{}, err
	}

	init := dsess.InitialDbState{
		Db:         srcDb,
		HeadCommit: cm,
		ReadOnly:   true,
		DbData: env.DbData{
			Ddb: srcDb.DbData().Ddb,
			Rsw: srcDb.DbData().Rsw,
			Rsr: srcDb.DbData().Rsr,
		},
		// todo: should we initialize
		//  - Remotes
		//  - Branches
		//  - Backups
		//  - ReadReplicas
	}

	return init, nil
}

func revisionDbForCommit(ctx context.Context, srcDb Database, revSpec string, requestedName string) (ReadOnlyDatabase, error) {
	return ReadOnlyDatabase{Database: Database{
		name:          srcDb.Name(),
		requestedName: requestedName,
		ddb:           srcDb.DbData().Ddb,
		rsw:           srcDb.DbData().Rsw,
		rsr:           srcDb.DbData().Rsr,
		editOpts:      srcDb.editOpts,
		revision:      revSpec,
		revType:       dsess.RevisionTypeCommit,
	}}, nil
}

func initialStateForCommit(ctx context.Context, srcDb ReadOnlyDatabase) (dsess.InitialDbState, error) {
	revSpec := srcDb.Revision()

	spec, err := doltdb.NewCommitSpec(revSpec)
	if err != nil {
		return dsess.InitialDbState{}, err
	}

	headRef, err := srcDb.DbData().Rsr.CWBHeadRef()
	if err != nil {
		return dsess.InitialDbState{}, err
	}
	cm, err := srcDb.DbData().Ddb.Resolve(ctx, spec, headRef)
	if err != nil {
		return dsess.InitialDbState{}, err
	}

	init := dsess.InitialDbState{
		Db:         srcDb,
		HeadCommit: cm,
		ReadOnly:   true,
		DbData: env.DbData{
			Ddb: srcDb.DbData().Ddb,
			Rsw: srcDb.DbData().Rsw,
			Rsr: srcDb.DbData().Rsr,
		},
		// todo: should we initialize
		//  - Remotes
		//  - Branches
		//  - Backups
		//  - ReadReplicas
	}

	return init, nil
}

type staticRepoState struct {
	branch ref.DoltRef
	env.RepoStateWriter
	env.RepoStateReader
}

func (s staticRepoState) CWBHeadRef() (ref.DoltRef, error) {
	return s.branch, nil
}

// formatDbMapKeyName returns formatted string of database name and/or branch name. Database name is case-insensitive,
// so it's stored in lower case name. Branch name is case-sensitive, so not changed.
// TODO: branch names should be case-insensitive too
func formatDbMapKeyName(name string) string {
	if !strings.Contains(name, dsess.DbRevisionDelimiter) {
		return strings.ToLower(name)
	}

	parts := strings.SplitN(name, dsess.DbRevisionDelimiter, 2)
	dbName, revSpec := parts[0], parts[1]

	return strings.ToLower(dbName) + dsess.DbRevisionDelimiter + revSpec
}<|MERGE_RESOLUTION|>--- conflicted
+++ resolved
@@ -1066,14 +1066,8 @@
 	if !isRevisionDbName {
 		sess := dsess.DSessFromSess(ctx.Session)
 
-<<<<<<< HEAD
 		var err error
 		head, ok, err = sess.CurrentHead(ctx, baseName)
-=======
-		// A newly created session may not have any info on current head stored yet, in which case we get the default
-		// branch for the db itself instead.
-		head, ok, err := sess.CurrentHead(ctx, baseName)
->>>>>>> 04e3421d
 		if err != nil {
 			return nil, false, err
 		}
