--- conflicted
+++ resolved
@@ -126,11 +126,7 @@
 	}
 
 	// Calculate a merge of the schemas, but don't apply it yet
-<<<<<<< HEAD
-	mergeSch, schConflicts, diffInfo, rebuildIndexes, err := SchemaMerge(ctx, tm.vrw.Format(), tm.leftSch, tm.rightSch, tm.ancSch, tblName)
-=======
 	mergeSch, schConflicts, mergeInfo, err := SchemaMerge(ctx, tm.vrw.Format(), tm.leftSch, tm.rightSch, tm.ancSch, tblName)
->>>>>>> 2ffd0cdf
 	if err != nil {
 		return nil, nil, err
 	}
@@ -152,11 +148,7 @@
 
 	var tbl *doltdb.Table
 	if types.IsFormat_DOLT(tm.vrw.Format()) {
-<<<<<<< HEAD
-		tbl, stats, err = mergeProllyTable(ctx, tm, mergeSch, diffInfo, rebuildIndexes)
-=======
 		tbl, stats, err = mergeProllyTable(ctx, tm, mergeSch, mergeInfo)
->>>>>>> 2ffd0cdf
 	} else {
 		tbl, stats, err = mergeNomsTable(ctx, tm, mergeSch, rm.vrw, opts)
 	}
