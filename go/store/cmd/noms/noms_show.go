--- conflicted
+++ resolved
@@ -29,8 +29,6 @@
 	"os"
 	"strings"
 
-	"github.com/dolthub/dolt/go/gen/fb/serial"
-	"github.com/dolthub/dolt/go/store/hash"
 	flag "github.com/juju/gnuflag"
 
 	"github.com/dolthub/dolt/go/gen/fb/serial"
@@ -167,13 +165,10 @@
 				typeString = t.HumanReadableString()
 				util.CheckError(err)
 			}
-<<<<<<< HEAD
-=======
 		default:
 			t, err := types.TypeOf(value)
 			typeString = t.HumanReadableString()
 			util.CheckError(err)
->>>>>>> be5a5938
 		}
 	default:
 		typeString = fmt.Sprintf("unknown type %T", value)
@@ -197,13 +192,8 @@
 				msg := serial.GetRootAsTable(value, 0)
 
 				fmt.Fprintf(w, "{\n")
-<<<<<<< HEAD
-				fmt.Fprintf(w, "\tSchema: #%s\n",  hash.New(msg.SchemaBytes()).String())
-				fmt.Fprintf(w, "\tViolations: #%s\n",  hash.New(msg.ViolationsBytes()).String())
-=======
 				fmt.Fprintf(w, "\tSchema: #%s\n", hash.New(msg.SchemaBytes()).String())
 				fmt.Fprintf(w, "\tViolations: #%s\n", hash.New(msg.ViolationsBytes()).String())
->>>>>>> be5a5938
 				// TODO: merge conflicts, not stable yet
 
 				fmt.Fprintf(w, "\tAutoinc: %d\n", msg.AutoIncrementValue())
@@ -218,11 +208,7 @@
 				hashes := idxRefs.RefArrayBytes()
 				for i := 0; i < idxRefs.NamesLength(); i++ {
 					name := idxRefs.Names(i)
-<<<<<<< HEAD
-					addr := hash.New(hashes[i*20:(i+1)*20])
-=======
 					addr := hash.New(hashes[i*20 : (i+1)*20])
->>>>>>> be5a5938
 					fmt.Fprintf(w, "\t\t%s: #%s\n", name, addr.String())
 				}
 				fmt.Fprintf(w, "\t}\n")
