--- conflicted
+++ resolved
@@ -429,16 +429,7 @@
 			}
 			lvs.unresolvedRefs.InsertAll(addrs)
 		}
-<<<<<<< HEAD
-
-		getAddrs := lvs.getAddrs
-		if !lvs.enforceCompleteness {
-			getAddrs = noopGetAddrs
-		}
-		return lvs.cs.Put(ctx, c, getAddrs)
-=======
 		return lvs.cs.Put(ctx, c, lvs.getAddrs)
->>>>>>> 5be21501
 	}
 
 	d.PanicIfTrue(height == 0)
@@ -600,13 +591,6 @@
 		}
 	}
 	for _, c := range lvs.bufferedChunks {
-<<<<<<< HEAD
-		getAddrs := lvs.getAddrs
-		if !lvs.enforceCompleteness {
-			getAddrs = noopGetAddrs
-		}
-=======
->>>>>>> 5be21501
 		// Can't use put() because it's wrong to delete from a lvs.bufferedChunks while iterating it.
 		err := lvs.cs.Put(ctx, c, lvs.getAddrs)
 		if err != nil {
