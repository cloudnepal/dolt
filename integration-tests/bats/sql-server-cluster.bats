--- conflicted
+++ resolved
@@ -130,14 +130,8 @@
     server_query_with_port "${SERVERONE_MYSQL_PORT}" repo1 1 dolt "" "call dolt_assume_cluster_role('standby', '10');" "status\n0"
     # same role, new epoch
     server_query_with_port "${SERVERONE_MYSQL_PORT}" repo1 1 dolt "" "call dolt_assume_cluster_role('standby', '12'); select @@GLOBAL.dolt_cluster_role, @@GLOBAL.dolt_cluster_role_epoch;" "status\n0;@@GLOBAL.dolt_cluster_role,@@GLOBAL.dolt_cluster_role_epoch\nstandby,12"
-<<<<<<< HEAD
-    # new role, new epoch
-    run server_query_with_port "${SERVERONE_MYSQL_PORT}" repo1 1 dolt "" "call dolt_assume_cluster_role('primary', '13');" "" 1
-    # we assert on a new connection, since the server may have killed the old one on the transition.
-=======
     # new role, new epoch (this can drop the connection, so check the results in a new connection)
     run server_query_with_port "${SERVERONE_MYSQL_PORT}" repo1 1 dolt "" "call dolt_assume_cluster_role('primary', '13');" "" 1
->>>>>>> 8d5bc367
     server_query_with_port "${SERVERONE_MYSQL_PORT}" repo1 1 dolt "" "select @@GLOBAL.dolt_cluster_role, @@GLOBAL.dolt_cluster_role_epoch;" "@@GLOBAL.dolt_cluster_role,@@GLOBAL.dolt_cluster_role_epoch\nprimary,13"
 
     # Server comes back up with latest assumed role.
